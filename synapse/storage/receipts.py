--- conflicted
+++ resolved
@@ -44,11 +44,7 @@
         if receipt_type != "m.read":
             return
 
-<<<<<<< HEAD
-        # XXX: ObservableDeferred?!
-=======
         # Returns an ObservableDeferred
->>>>>>> 43db0d9f
         res = self.get_users_with_read_receipts_in_room.cache.get((room_id,), None)
 
         if res and res.called and user_id in res.result:
