# -*- coding: utf-8 -*-
# Copyright 2014 - 2016 OpenMarket Ltd
#
# Licensed under the Apache License, Version 2.0 (the "License");
# you may not use this file except in compliance with the License.
# You may obtain a copy of the License at
#
#     http://www.apache.org/licenses/LICENSE-2.0
#
# Unless required by applicable law or agreed to in writing, software
# distributed under the License is distributed on an "AS IS" BASIS,
# WITHOUT WARRANTIES OR CONDITIONS OF ANY KIND, either express or implied.
# See the License for the specific language governing permissions and
# limitations under the License.

import re

from six.moves import range

from twisted.internet import defer

from synapse.api.constants import UserTypes
from synapse.api.errors import Codes, StoreError
from synapse.storage import background_updates
from synapse.storage._base import SQLBaseStore
from synapse.types import UserID
from synapse.util.caches.descriptors import cached, cachedInlineCallbacks


class RegistrationWorkerStore(SQLBaseStore):
    def __init__(self, db_conn, hs):
        super(RegistrationWorkerStore, self).__init__(db_conn, hs)

        self.config = hs.config

    @cached()
    def get_user_by_id(self, user_id):
        return self._simple_select_one(
            table="users",
            keyvalues={
                "name": user_id,
            },
            retcols=[
                "name", "password_hash", "is_guest",
                "consent_version", "consent_server_notice_sent",
                "appservice_id", "creation_ts",
            ],
            allow_none=True,
            desc="get_user_by_id",
        )

    @defer.inlineCallbacks
    def is_trial_user(self, user_id):
        """Checks if user is in the "trial" period, i.e. within the first
        N days of registration defined by `mau_trial_days` config

        Args:
            user_id (str)

        Returns:
            Deferred[bool]
        """

        info = yield self.get_user_by_id(user_id)
        if not info:
            defer.returnValue(False)

        now = self.clock.time_msec()
        trial_duration_ms = self.config.mau_trial_days * 24 * 60 * 60 * 1000
        is_trial = (now - info["creation_ts"] * 1000) < trial_duration_ms
        defer.returnValue(is_trial)

    @cached()
    def get_user_by_access_token(self, token):
        """Get a user from the given access token.

        Args:
            token (str): The access token of a user.
        Returns:
            defer.Deferred: None, if the token did not match, otherwise dict
                including the keys `name`, `is_guest`, `device_id`, `token_id`.
        """
        return self.runInteraction(
            "get_user_by_access_token",
            self._query_for_auth,
            token
        )

    @defer.inlineCallbacks
    def is_server_admin(self, user):
        res = yield self._simple_select_one_onecol(
            table="users",
            keyvalues={"name": user.to_string()},
            retcol="admin",
            allow_none=True,
            desc="is_server_admin",
        )

        defer.returnValue(res if res else False)

    def _query_for_auth(self, txn, token):
        sql = (
            "SELECT users.name, users.is_guest, access_tokens.id as token_id,"
            " access_tokens.device_id"
            " FROM users"
            " INNER JOIN access_tokens on users.name = access_tokens.user_id"
            " WHERE token = ?"
        )

        txn.execute(sql, (token,))
        rows = self.cursor_to_dict(txn)
        if rows:
            return rows[0]

        return None

    @cachedInlineCallbacks()
    def is_support_user(self, user_id):
        """Determines if the user is of type UserTypes.SUPPORT

        Args:
            user_id (str): user id to test

        Returns:
            Deferred[bool]: True if user is of type UserTypes.SUPPORT
        """
        res = yield self.runInteraction(
            "is_support_user", self.is_support_user_txn, user_id
        )
        defer.returnValue(res)

    def is_support_user_txn(self, txn, user_id):
        res = self._simple_select_one_onecol_txn(
            txn=txn,
            table="users",
            keyvalues={"name": user_id},
            retcol="user_type",
            allow_none=True,
        )
        return True if res == UserTypes.SUPPORT else False

    def get_users_by_id_case_insensitive(self, user_id):
        """Gets users that match user_id case insensitively.
        Returns a mapping of user_id -> password_hash.
        """
        def f(txn):
            sql = (
                "SELECT name, password_hash FROM users"
                " WHERE lower(name) = lower(?)"
            )
            txn.execute(sql, (user_id,))
            return dict(txn)

        return self.runInteraction("get_users_by_id_case_insensitive", f)

    @defer.inlineCallbacks
    def count_all_users(self):
        """Counts all users registered on the homeserver."""
        def _count_users(txn):
            txn.execute("SELECT COUNT(*) AS users FROM users")
            rows = self.cursor_to_dict(txn)
            if rows:
                return rows[0]["users"]
            return 0

        ret = yield self.runInteraction("count_users", _count_users)
        defer.returnValue(ret)

    def count_daily_user_type(self):
        """
        Counts 1) native non guest users
               2) native guests users
               3) bridged users
        who registered on the homeserver in the past 24 hours
        """
        def _count_daily_user_type(txn):
            yesterday = int(self._clock.time()) - (60 * 60 * 24)

            sql = """
                SELECT user_type, COALESCE(count(*), 0) AS count FROM (
                    SELECT
                    CASE
                        WHEN is_guest=0 AND appservice_id IS NULL THEN 'native'
                        WHEN is_guest=1 AND appservice_id IS NULL THEN 'guest'
                        WHEN is_guest=0 AND appservice_id IS NOT NULL THEN 'bridged'
                    END AS user_type
                    FROM users
                    WHERE creation_ts > ?
                ) AS t GROUP BY user_type
            """
            results = {'native': 0, 'guest': 0, 'bridged': 0}
            txn.execute(sql, (yesterday,))
            for row in txn:
                results[row[0]] = row[1]
            return results
        return self.runInteraction("count_daily_user_type", _count_daily_user_type)

    @defer.inlineCallbacks
    def count_nonbridged_users(self):
        def _count_users(txn):
            txn.execute("""
                SELECT COALESCE(COUNT(*), 0) FROM users
                WHERE appservice_id IS NULL
            """)
            count, = txn.fetchone()
            return count

        ret = yield self.runInteraction("count_users", _count_users)
        defer.returnValue(ret)

    @defer.inlineCallbacks
    def find_next_generated_user_id_localpart(self):
        """
        Gets the localpart of the next generated user ID.

        Generated user IDs are integers, and we aim for them to be as small as
        we can. Unfortunately, it's possible some of them are already taken by
        existing users, and there may be gaps in the already taken range. This
        function returns the start of the first allocatable gap. This is to
        avoid the case of ID 10000000 being pre-allocated, so us wasting the
        first (and shortest) many generated user IDs.
        """
        def _find_next_generated_user_id(txn):
            txn.execute("SELECT name FROM users")

            regex = re.compile(r"^@(\d+):")

            found = set()

            for user_id, in txn:
                match = regex.search(user_id)
                if match:
                    found.add(int(match.group(1)))
            for i in range(len(found) + 1):
                if i not in found:
                    return i

        defer.returnValue((yield self.runInteraction(
            "find_next_generated_user_id",
            _find_next_generated_user_id
        )))

    @defer.inlineCallbacks
    def get_3pid_guest_access_token(self, medium, address):
        ret = yield self._simple_select_one(
            "threepid_guest_access_tokens",
            {
                "medium": medium,
                "address": address
            },
            ["guest_access_token"], True, 'get_3pid_guest_access_token'
        )
        if ret:
            defer.returnValue(ret["guest_access_token"])
        defer.returnValue(None)

    @defer.inlineCallbacks
    def get_user_id_by_threepid(self, medium, address):
        """Returns user id from threepid

        Args:
            medium (str): threepid medium e.g. email
            address (str): threepid address e.g. me@example.com

        Returns:
            Deferred[str|None]: user id or None if no user id/threepid mapping exists
        """
        user_id = yield self.runInteraction(
            "get_user_id_by_threepid", self.get_user_id_by_threepid_txn,
            medium, address
        )
        defer.returnValue(user_id)

    def get_user_id_by_threepid_txn(self, txn, medium, address):
        """Returns user id from threepid

        Args:
            txn (cursor):
            medium (str): threepid medium e.g. email
            address (str): threepid address e.g. me@example.com

        Returns:
            str|None: user id or None if no user id/threepid mapping exists
        """
        ret = self._simple_select_one_txn(
            txn,
            "user_threepids",
            {
                "medium": medium,
                "address": address
            },
            ['user_id'], True
        )
        if ret:
            return ret['user_id']
        return None


class RegistrationStore(RegistrationWorkerStore,
                        background_updates.BackgroundUpdateStore):

    def __init__(self, db_conn, hs):
        super(RegistrationStore, self).__init__(db_conn, hs)

        self.clock = hs.get_clock()

        self.register_background_index_update(
            "access_tokens_device_index",
            index_name="access_tokens_device_id",
            table="access_tokens",
            columns=["user_id", "device_id"],
        )

        self.register_background_index_update(
            "users_creation_ts",
            index_name="users_creation_ts",
            table="users",
            columns=["creation_ts"],
        )

        # we no longer use refresh tokens, but it's possible that some people
        # might have a background update queued to build this index. Just
        # clear the background update.
        self.register_noop_background_update("refresh_tokens_device_index")

    @defer.inlineCallbacks
    def add_access_token_to_user(self, user_id, token, device_id=None):
        """Adds an access token for the given user.

        Args:
            user_id (str): The user ID.
            token (str): The new access token to add.
            device_id (str): ID of the device to associate with the access
               token
        Raises:
            StoreError if there was a problem adding this.
        """
        next_id = self._access_tokens_id_gen.get_next()

        yield self._simple_insert(
            "access_tokens",
            {
                "id": next_id,
                "user_id": user_id,
                "token": token,
                "device_id": device_id,
            },
            desc="add_access_token_to_user",
        )

    def register(self, user_id, token=None, password_hash=None,
                 was_guest=False, make_guest=False, appservice_id=None,
<<<<<<< HEAD
                 admin=False):
=======
                 create_profile_with_displayname=None, admin=False, user_type=None):
>>>>>>> 9ffadcdb
        """Attempts to register an account.

        Args:
            user_id (str): The desired user ID to register.
            token (str): The desired access token to use for this user. If this
                is not None, the given access token is associated with the user
                id.
            password_hash (str): Optional. The password hash for this user.
            was_guest (bool): Optional. Whether this is a guest account being
                upgraded to a non-guest account.
            make_guest (boolean): True if the the new user should be guest,
                false to add a regular user account.
            appservice_id (str): The ID of the appservice registering the user.
<<<<<<< HEAD
=======
            create_profile_with_displayname (unicode): Optionally create a profile for
                the user, setting their displayname to the given value
            admin (boolean): is an admin user?
            user_type (str|None): type of user. One of the values from
                api.constants.UserTypes, or None for a normal user.

>>>>>>> 9ffadcdb
        Raises:
            StoreError if the user_id could not be registered.
        """
        return self.runInteraction(
            "register",
            self._register,
            user_id,
            token,
            password_hash,
            was_guest,
            make_guest,
            appservice_id,
<<<<<<< HEAD
            admin
=======
            create_profile_with_displayname,
            admin,
            user_type
>>>>>>> 9ffadcdb
        )

    def _register(
        self,
        txn,
        user_id,
        token,
        password_hash,
        was_guest,
        make_guest,
        appservice_id,
<<<<<<< HEAD
=======
        create_profile_with_displayname,
>>>>>>> 9ffadcdb
        admin,
        user_type,
    ):
        user_id_obj = UserID.from_string(user_id)

        now = int(self.clock.time())

        next_id = self._access_tokens_id_gen.get_next()

        try:
            if was_guest:
                # Ensure that the guest user actually exists
                # ``allow_none=False`` makes this raise an exception
                # if the row isn't in the database.
                self._simple_select_one_txn(
                    txn,
                    "users",
                    keyvalues={
                        "name": user_id,
                        "is_guest": 1,
                    },
                    retcols=("name",),
                    allow_none=False,
                )

                self._simple_update_one_txn(
                    txn,
                    "users",
                    keyvalues={
                        "name": user_id,
                        "is_guest": 1,
                    },
                    updatevalues={
                        "password_hash": password_hash,
                        "upgrade_ts": now,
                        "is_guest": 1 if make_guest else 0,
                        "appservice_id": appservice_id,
                        "admin": 1 if admin else 0,
                        "user_type": user_type,
                    }
                )
            else:
                self._simple_insert_txn(
                    txn,
                    "users",
                    values={
                        "name": user_id,
                        "password_hash": password_hash,
                        "creation_ts": now,
                        "is_guest": 1 if make_guest else 0,
                        "appservice_id": appservice_id,
                        "admin": 1 if admin else 0,
                        "user_type": user_type,
                    }
                )
        except self.database_engine.module.IntegrityError:
            raise StoreError(
                400, "User ID already taken.", errcode=Codes.USER_IN_USE
            )

        if token:
            # it's possible for this to get a conflict, but only for a single user
            # since tokens are namespaced based on their user ID
            txn.execute(
                "INSERT INTO access_tokens(id, user_id, token)"
                " VALUES (?,?,?)",
                (next_id, user_id, token,)
            )

<<<<<<< HEAD
=======
        if create_profile_with_displayname:
            # set a default displayname serverside to avoid ugly race
            # between auto-joins and clients trying to set displaynames
            #
            # *obviously* the 'profiles' table uses localpart for user_id
            # while everything else uses the full mxid.
            txn.execute(
                "INSERT INTO profiles(user_id, displayname) VALUES (?,?)",
                (user_id_obj.localpart, create_profile_with_displayname)
            )

>>>>>>> 9ffadcdb
        self._invalidate_cache_and_stream(
            txn, self.get_user_by_id, (user_id,)
        )
        txn.call_after(self.is_guest.invalidate, (user_id,))

    def user_set_password_hash(self, user_id, password_hash):
        """
        NB. This does *not* evict any cache because the one use for this
            removes most of the entries subsequently anyway so it would be
            pointless. Use flush_user separately.
        """
        def user_set_password_hash_txn(txn):
            self._simple_update_one_txn(
                txn,
                'users', {
                    'name': user_id
                },
                {
                    'password_hash': password_hash
                }
            )
            self._invalidate_cache_and_stream(
                txn, self.get_user_by_id, (user_id,)
            )
        return self.runInteraction(
            "user_set_password_hash", user_set_password_hash_txn
        )

    def user_set_consent_version(self, user_id, consent_version):
        """Updates the user table to record privacy policy consent

        Args:
            user_id (str): full mxid of the user to update
            consent_version (str): version of the policy the user has consented
                to

        Raises:
            StoreError(404) if user not found
        """
        def f(txn):
            self._simple_update_one_txn(
                txn,
                table='users',
                keyvalues={'name': user_id, },
                updatevalues={'consent_version': consent_version, },
            )
            self._invalidate_cache_and_stream(
                txn, self.get_user_by_id, (user_id,)
            )
        return self.runInteraction("user_set_consent_version", f)

    def user_set_consent_server_notice_sent(self, user_id, consent_version):
        """Updates the user table to record that we have sent the user a server
        notice about privacy policy consent

        Args:
            user_id (str): full mxid of the user to update
            consent_version (str): version of the policy we have notified the
                user about

        Raises:
            StoreError(404) if user not found
        """
        def f(txn):
            self._simple_update_one_txn(
                txn,
                table='users',
                keyvalues={'name': user_id, },
                updatevalues={'consent_server_notice_sent': consent_version, },
            )
            self._invalidate_cache_and_stream(
                txn, self.get_user_by_id, (user_id,)
            )
        return self.runInteraction("user_set_consent_server_notice_sent", f)

    def user_delete_access_tokens(self, user_id, except_token_id=None,
                                  device_id=None):
        """
        Invalidate access tokens belonging to a user

        Args:
            user_id (str):  ID of user the tokens belong to
            except_token_id (str): list of access_tokens IDs which should
                *not* be deleted
            device_id (str|None):  ID of device the tokens are associated with.
                If None, tokens associated with any device (or no device) will
                be deleted
        Returns:
            defer.Deferred[list[str, int, str|None, int]]: a list of
                (token, token id, device id) for each of the deleted tokens
        """
        def f(txn):
            keyvalues = {
                "user_id": user_id,
            }
            if device_id is not None:
                keyvalues["device_id"] = device_id

            items = keyvalues.items()
            where_clause = " AND ".join(k + " = ?" for k, _ in items)
            values = [v for _, v in items]
            if except_token_id:
                where_clause += " AND id != ?"
                values.append(except_token_id)

            txn.execute(
                "SELECT token, id, device_id FROM access_tokens WHERE %s" % where_clause,
                values
            )
            tokens_and_devices = [(r[0], r[1], r[2]) for r in txn]

            for token, _, _ in tokens_and_devices:
                self._invalidate_cache_and_stream(
                    txn, self.get_user_by_access_token, (token,)
                )

            txn.execute(
                "DELETE FROM access_tokens WHERE %s" % where_clause,
                values
            )

            return tokens_and_devices

        return self.runInteraction(
            "user_delete_access_tokens", f,
        )

    def delete_access_token(self, access_token):
        def f(txn):
            self._simple_delete_one_txn(
                txn,
                table="access_tokens",
                keyvalues={
                    "token": access_token
                },
            )

            self._invalidate_cache_and_stream(
                txn, self.get_user_by_access_token, (access_token,)
            )

        return self.runInteraction("delete_access_token", f)

    @cachedInlineCallbacks()
    def is_guest(self, user_id):
        res = yield self._simple_select_one_onecol(
            table="users",
            keyvalues={"name": user_id},
            retcol="is_guest",
            allow_none=True,
            desc="is_guest",
        )

        defer.returnValue(res if res else False)

    @defer.inlineCallbacks
    def user_add_threepid(self, user_id, medium, address, validated_at, added_at):
        yield self._simple_upsert("user_threepids", {
            "medium": medium,
            "address": address,
        }, {
            "user_id": user_id,
            "validated_at": validated_at,
            "added_at": added_at,
        })

    @defer.inlineCallbacks
    def user_get_threepids(self, user_id):
        ret = yield self._simple_select_list(
            "user_threepids", {
                "user_id": user_id
            },
            ['medium', 'address', 'validated_at', 'added_at'],
            'user_get_threepids'
        )
        defer.returnValue(ret)

    def user_delete_threepid(self, user_id, medium, address):
        return self._simple_delete(
            "user_threepids",
            keyvalues={
                "user_id": user_id,
                "medium": medium,
                "address": address,
            },
            desc="user_delete_threepids",
        )

    @defer.inlineCallbacks
    def save_or_get_3pid_guest_access_token(
            self, medium, address, access_token, inviter_user_id
    ):
        """
        Gets the 3pid's guest access token if exists, else saves access_token.

        Args:
            medium (str): Medium of the 3pid. Must be "email".
            address (str): 3pid address.
            access_token (str): The access token to persist if none is
                already persisted.
            inviter_user_id (str): User ID of the inviter.

        Returns:
            deferred str: Whichever access token is persisted at the end
            of this function call.
        """
        def insert(txn):
            txn.execute(
                "INSERT INTO threepid_guest_access_tokens "
                "(medium, address, guest_access_token, first_inviter) "
                "VALUES (?, ?, ?, ?)",
                (medium, address, access_token, inviter_user_id)
            )

        try:
            yield self.runInteraction("save_3pid_guest_access_token", insert)
            defer.returnValue(access_token)
        except self.database_engine.module.IntegrityError:
            ret = yield self.get_3pid_guest_access_token(medium, address)
            defer.returnValue(ret)

    def add_user_pending_deactivation(self, user_id):
        """
        Adds a user to the table of users who need to be parted from all the rooms they're
        in
        """
        return self._simple_insert(
            "users_pending_deactivation",
            values={
                "user_id": user_id,
            },
            desc="add_user_pending_deactivation",
        )

    def del_user_pending_deactivation(self, user_id):
        """
        Removes the given user to the table of users who need to be parted from all the
        rooms they're in, effectively marking that user as fully deactivated.
        """
        # XXX: This should be simple_delete_one but we failed to put a unique index on
        # the table, so somehow duplicate entries have ended up in it.
        return self._simple_delete(
            "users_pending_deactivation",
            keyvalues={
                "user_id": user_id,
            },
            desc="del_user_pending_deactivation",
        )

    def get_user_pending_deactivation(self):
        """
        Gets one user from the table of users waiting to be parted from all the rooms
        they're in.
        """
        return self._simple_select_one_onecol(
            "users_pending_deactivation",
            keyvalues={},
            retcol="user_id",
            allow_none=True,
            desc="get_users_pending_deactivation",
        )<|MERGE_RESOLUTION|>--- conflicted
+++ resolved
@@ -350,11 +350,7 @@
 
     def register(self, user_id, token=None, password_hash=None,
                  was_guest=False, make_guest=False, appservice_id=None,
-<<<<<<< HEAD
-                 admin=False):
-=======
                  create_profile_with_displayname=None, admin=False, user_type=None):
->>>>>>> 9ffadcdb
         """Attempts to register an account.
 
         Args:
@@ -368,15 +364,12 @@
             make_guest (boolean): True if the the new user should be guest,
                 false to add a regular user account.
             appservice_id (str): The ID of the appservice registering the user.
-<<<<<<< HEAD
-=======
             create_profile_with_displayname (unicode): Optionally create a profile for
                 the user, setting their displayname to the given value
             admin (boolean): is an admin user?
             user_type (str|None): type of user. One of the values from
                 api.constants.UserTypes, or None for a normal user.
 
->>>>>>> 9ffadcdb
         Raises:
             StoreError if the user_id could not be registered.
         """
@@ -389,13 +382,9 @@
             was_guest,
             make_guest,
             appservice_id,
-<<<<<<< HEAD
-            admin
-=======
             create_profile_with_displayname,
             admin,
             user_type
->>>>>>> 9ffadcdb
         )
 
     def _register(
@@ -407,10 +396,7 @@
         was_guest,
         make_guest,
         appservice_id,
-<<<<<<< HEAD
-=======
         create_profile_with_displayname,
->>>>>>> 9ffadcdb
         admin,
         user_type,
     ):
@@ -480,8 +466,6 @@
                 (next_id, user_id, token,)
             )
 
-<<<<<<< HEAD
-=======
         if create_profile_with_displayname:
             # set a default displayname serverside to avoid ugly race
             # between auto-joins and clients trying to set displaynames
@@ -493,7 +477,6 @@
                 (user_id_obj.localpart, create_profile_with_displayname)
             )
 
->>>>>>> 9ffadcdb
         self._invalidate_cache_and_stream(
             txn, self.get_user_by_id, (user_id,)
         )
