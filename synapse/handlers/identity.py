# -*- coding: utf-8 -*-
# Copyright 2015, 2016 OpenMarket Ltd
# Copyright 2017 Vector Creations Ltd
# Copyright 2018 New Vector Ltd
#
# Licensed under the Apache License, Version 2.0 (the "License");
# you may not use this file except in compliance with the License.
# You may obtain a copy of the License at
#
#     http://www.apache.org/licenses/LICENSE-2.0
#
# Unless required by applicable law or agreed to in writing, software
# distributed under the License is distributed on an "AS IS" BASIS,
# WITHOUT WARRANTIES OR CONDITIONS OF ANY KIND, either express or implied.
# See the License for the specific language governing permissions and
# limitations under the License.

"""Utilities for interacting with Identity Servers"""

import logging

from canonicaljson import json

from twisted.internet import defer

from synapse.api.errors import (
    CodeMessageException,
    Codes,
    HttpResponseException,
    SynapseError,
)

from ._base import BaseHandler

logger = logging.getLogger(__name__)


class IdentityHandler(BaseHandler):

    def __init__(self, hs):
        super(IdentityHandler, self).__init__(hs)

        self.http_client = hs.get_simple_http_client()
        self.federation_http_client = hs.get_http_client()

        self.trusted_id_servers = set(hs.config.trusted_third_party_id_servers)
        self.trust_any_id_server_just_for_testing_do_not_use = (
            hs.config.use_insecure_ssl_client_just_for_testing_do_not_use
        )
        self.rewrite_identity_server_urls = hs.config.rewrite_identity_server_urls

    def _should_trust_id_server(self, id_server):
        if id_server not in self.trusted_id_servers:
            if self.trust_any_id_server_just_for_testing_do_not_use:
                logger.warn(
                    "Trusting untrustworthy ID server %r even though it isn't"
                    " in the trusted id list for testing because"
                    " 'use_insecure_ssl_client_just_for_testing_do_not_use'"
                    " is set in the config",
                    id_server,
                )
            else:
                return False
        return True

    @defer.inlineCallbacks
    def threepid_from_creds(self, creds):
        if 'id_server' in creds:
            id_server = creds['id_server']
        elif 'idServer' in creds:
            id_server = creds['idServer']
        else:
            raise SynapseError(400, "No id_server in creds")

        if 'client_secret' in creds:
            client_secret = creds['client_secret']
        elif 'clientSecret' in creds:
            client_secret = creds['clientSecret']
        else:
            raise SynapseError(400, "No client_secret in creds")

        if not self._should_trust_id_server(id_server):
            logger.warn(
                '%s is not a trusted ID server: rejecting 3pid ' +
                'credentials', id_server
            )
            defer.returnValue(None)
        # if we have a rewrite rule set for the identity server,
        # apply it now.
        if id_server in self.rewrite_identity_server_urls:
            id_server = self.rewrite_identity_server_urls[id_server]
        try:
            data = yield self.http_client.get_json(
                "https://%s%s" % (
                    id_server,
                    "/_matrix/identity/api/v1/3pid/getValidated3pid"
                ),
                {'sid': creds['sid'], 'client_secret': client_secret}
            )
        except HttpResponseException as e:
            logger.info("getValidated3pid failed with Matrix error: %r", e)
            raise e.to_synapse_error()

        if 'medium' in data:
            defer.returnValue(data)
        defer.returnValue(None)

    @defer.inlineCallbacks
    def bind_threepid(self, creds, mxid):
        logger.debug("binding threepid %r to %s", creds, mxid)
        data = None

        if 'id_server' in creds:
            id_server = creds['id_server']
        elif 'idServer' in creds:
            id_server = creds['idServer']
        else:
            raise SynapseError(400, "No id_server in creds")

        if 'client_secret' in creds:
            client_secret = creds['client_secret']
        elif 'clientSecret' in creds:
            client_secret = creds['clientSecret']
        else:
            raise SynapseError(400, "No client_secret in creds")
        # if we have a rewrite rule set for the identity server,
        # apply it now.
        if id_server in self.rewrite_identity_server_urls:
            id_server = self.rewrite_identity_server_urls[id_server]
        try:
            data = yield self.http_client.post_urlencoded_get_json(
                "https://%s%s" % (
                    id_server, "/_matrix/identity/api/v1/3pid/bind"
                ),
                {
                    'sid': creds['sid'],
                    'client_secret': client_secret,
                    'mxid': mxid,
                }
            )
            logger.debug("bound threepid %r to %s", creds, mxid)
        except CodeMessageException as e:
            data = json.loads(e.msg)  # XXX WAT?
        defer.returnValue(data)

    @defer.inlineCallbacks
    def try_unbind_threepid(self, mxid, threepid):
        """Removes a binding from an identity server

        Args:
            mxid (str): Matrix user ID of binding to be removed
            threepid (dict): Dict with medium & address of binding to be removed

        Raises:
            SynapseError: If we failed to contact the identity server

        Returns:
            Deferred[bool]: True on success, otherwise False if the identity
            server doesn't support unbinding
        """
        logger.debug("unbinding threepid %r from %s", threepid, mxid)
        if not self.trusted_id_servers:
            logger.warn("Can't unbind threepid: no trusted ID servers set in config")
            defer.returnValue(False)

        # We don't track what ID server we added 3pids on (perhaps we ought to)
        # but we assume that any of the servers in the trusted list are in the
        # same ID server federation, so we can pick any one of them to send the
        # deletion request to.
        id_server = next(iter(self.trusted_id_servers))

        content = {
            "mxid": mxid,
            "threepid": threepid,
        }

        # we abuse the federation http client to sign the request, but we have to send it
        # using the normal http client since we don't want the SRV lookup and want normal
        # 'browser-like' HTTPS.
        auth_headers = self.federation_http_client.build_auth_headers(
            destination=None,
            method='POST',
            url_bytes='/_matrix/identity/api/v1/3pid/unbind'.encode('ascii'),
            content=content,
            destination_is=id_server,
        )
<<<<<<< HEAD
        # if we have a rewrite rule set for the identity server,
        # apply it now.
        #
        # Note that destination_is has to be the real id_server, not
        # the server we connect to.
        if id_server in self.rewrite_identity_server_urls:
            id_server = self.rewrite_identity_server_urls[id_server]

        url = "https://%s/_matrix/identity/api/v1/3pid/unbind" % (id_server,)
=======
        headers = {
            b"Authorization": auth_headers,
        }

>>>>>>> 9ffadcdb
        try:
            yield self.http_client.post_json_get_json(
                url,
                content,
                headers,
            )
        except HttpResponseException as e:
            if e.code in (400, 404, 501,):
                # The remote server probably doesn't support unbinding (yet)
                logger.warn("Received %d response while unbinding threepid", e.code)
                defer.returnValue(False)
            else:
                logger.error("Failed to unbind threepid on identity server: %s", e)
                raise SynapseError(502, "Failed to contact identity server")

        defer.returnValue(True)

    @defer.inlineCallbacks
    def requestEmailToken(self, id_server, email, client_secret, send_attempt, **kwargs):
        if not self._should_trust_id_server(id_server):
            raise SynapseError(
                400, "Untrusted ID server '%s'" % id_server,
                Codes.SERVER_NOT_TRUSTED
            )

        params = {
            'email': email,
            'client_secret': client_secret,
            'send_attempt': send_attempt,
        }
        params.update(kwargs)
        # if we have a rewrite rule set for the identity server,
        # apply it now.
        if id_server in self.rewrite_identity_server_urls:
            id_server = self.rewrite_identity_server_urls[id_server]
        try:
            data = yield self.http_client.post_json_get_json(
                "https://%s%s" % (
                    id_server,
                    "/_matrix/identity/api/v1/validate/email/requestToken"
                ),
                params
            )
            defer.returnValue(data)
        except HttpResponseException as e:
            logger.info("Proxied requestToken failed: %r", e)
            raise e.to_synapse_error()

    @defer.inlineCallbacks
    def requestMsisdnToken(
            self, id_server, country, phone_number,
            client_secret, send_attempt, **kwargs
    ):
        if not self._should_trust_id_server(id_server):
            raise SynapseError(
                400, "Untrusted ID server '%s'" % id_server,
                Codes.SERVER_NOT_TRUSTED
            )

        params = {
            'country': country,
            'phone_number': phone_number,
            'client_secret': client_secret,
            'send_attempt': send_attempt,
        }
        params.update(kwargs)
        # if we have a rewrite rule set for the identity server,
        # apply it now.
        if id_server in self.rewrite_identity_server_urls:
            id_server = self.rewrite_identity_server_urls[id_server]
        try:
            data = yield self.http_client.post_json_get_json(
                "https://%s%s" % (
                    id_server,
                    "/_matrix/identity/api/v1/validate/msisdn/requestToken"
                ),
                params
            )
            defer.returnValue(data)
        except HttpResponseException as e:
            logger.info("Proxied requestToken failed: %r", e)
            raise e.to_synapse_error()<|MERGE_RESOLUTION|>--- conflicted
+++ resolved
@@ -184,7 +184,10 @@
             content=content,
             destination_is=id_server,
         )
-<<<<<<< HEAD
+        headers = {
+            b"Authorization": auth_headers,
+        }
+
         # if we have a rewrite rule set for the identity server,
         # apply it now.
         #
@@ -194,12 +197,7 @@
             id_server = self.rewrite_identity_server_urls[id_server]
 
         url = "https://%s/_matrix/identity/api/v1/3pid/unbind" % (id_server,)
-=======
-        headers = {
-            b"Authorization": auth_headers,
-        }
-
->>>>>>> 9ffadcdb
+
         try:
             yield self.http_client.post_json_get_json(
                 url,
