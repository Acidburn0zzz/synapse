--- conflicted
+++ resolved
@@ -676,11 +676,7 @@
                 403, "Looking up third-party identifiers is denied from this server"
             )
 
-<<<<<<< HEAD
-        invitee = yield self.lookup_3pid(id_server, medium, address, id_access_token)
-=======
         invitee = yield self._lookup_3pid(id_server, medium, address, id_access_token)
->>>>>>> ffb284e5
 
         if invitee:
             yield self.update_membership(
@@ -714,27 +710,9 @@
             str|None: the matrix ID of the 3pid, or None if it is not recognized.
         """
         if id_access_token is not None:
-<<<<<<< HEAD
-            query_params["id_access_token"] = id_access_token
-
-        # Check what hashing details are supported by this identity server
-        use_v1 = False
-        hash_details = None
-        try:
-            hash_details = yield self.simple_http_client.get_json(
-                "%s%s/_matrix/identity/v2/hash_details" % (id_server_scheme, id_server),
-                query_params,
-            )
-            if not isinstance(hash_details, dict):
-                logger.warn(
-                    "Got non-dict object when checking hash details of %s: %s",
-                    id_server,
-                    hash_details,
-=======
             try:
                 results = yield self._lookup_3pid_v2(
                     id_server, id_access_token, medium, address
->>>>>>> ffb284e5
                 )
                 return results
 
