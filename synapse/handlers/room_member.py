# -*- coding: utf-8 -*-
# Copyright 2016 OpenMarket Ltd
# Copyright 2018 New Vector Ltd
# Copyright 2019 The Matrix.org Foundation C.I.C.
#
# Licensed under the Apache License, Version 2.0 (the "License");
# you may not use this file except in compliance with the License.
# You may obtain a copy of the License at
#
#     http://www.apache.org/licenses/LICENSE-2.0
#
# Unless required by applicable law or agreed to in writing, software
# distributed under the License is distributed on an "AS IS" BASIS,
# WITHOUT WARRANTIES OR CONDITIONS OF ANY KIND, either express or implied.
# See the License for the specific language governing permissions and
# limitations under the License.

import abc
import logging

from six.moves import http_client

from signedjson.key import decode_verify_key_bytes
from signedjson.sign import verify_signed_json
from unpaddedbase64 import decode_base64

from twisted.internet import defer

from synapse import types
from synapse.api.constants import EventTypes, Membership
from synapse.api.errors import AuthError, Codes, HttpResponseException, SynapseError
from synapse.handlers.identity import LookupAlgorithm
from synapse.types import RoomID, UserID
from synapse.util.async_helpers import Linearizer
from synapse.util.distributor import user_joined_room, user_left_room
from synapse.util.hash import sha256_and_url_safe_base64

from ._base import BaseHandler

logger = logging.getLogger(__name__)

id_server_scheme = "https://"


class RoomMemberHandler(object):
    # TODO(paul): This handler currently contains a messy conflation of
    #   low-level API that works on UserID objects and so on, and REST-level
    #   API that takes ID strings and returns pagination chunks. These concerns
    #   ought to be separated out a lot better.

    __metaclass__ = abc.ABCMeta

    def __init__(self, hs):
        """

        Args:
            hs (synapse.server.HomeServer):
        """
        self.hs = hs
        self.store = hs.get_datastore()
        self.auth = hs.get_auth()
        self.state_handler = hs.get_state_handler()
        self.config = hs.config
        self.simple_http_client = hs.get_simple_http_client()

        self.federation_handler = hs.get_handlers().federation_handler
        self.directory_handler = hs.get_handlers().directory_handler
        self.registration_handler = hs.get_registration_handler()
        self.profile_handler = hs.get_profile_handler()
        self.event_creation_handler = hs.get_event_creation_handler()

        self.member_linearizer = Linearizer(name="member")

        self.clock = hs.get_clock()
        self.spam_checker = hs.get_spam_checker()
        self.third_party_event_rules = hs.get_third_party_event_rules()
        self._server_notices_mxid = self.config.server_notices_mxid
        self._enable_lookup = hs.config.enable_3pid_lookup
        self.allow_per_room_profiles = self.config.allow_per_room_profiles

        # This is only used to get at ratelimit function, and
        # maybe_kick_guest_users. It's fine there are multiple of these as
        # it doesn't store state.
        self.base_handler = BaseHandler(hs)

    @abc.abstractmethod
    def _remote_join(self, requester, remote_room_hosts, room_id, user, content):
        """Try and join a room that this server is not in

        Args:
            requester (Requester)
            remote_room_hosts (list[str]): List of servers that can be used
                to join via.
            room_id (str): Room that we are trying to join
            user (UserID): User who is trying to join
            content (dict): A dict that should be used as the content of the
                join event.

        Returns:
            Deferred
        """
        raise NotImplementedError()

    @abc.abstractmethod
    def _remote_reject_invite(self, remote_room_hosts, room_id, target):
        """Attempt to reject an invite for a room this server is not in. If we
        fail to do so we locally mark the invite as rejected.

        Args:
            requester (Requester)
            remote_room_hosts (list[str]): List of servers to use to try and
                reject invite
            room_id (str)
            target (UserID): The user rejecting the invite

        Returns:
            Deferred[dict]: A dictionary to be returned to the client, may
            include event_id etc, or nothing if we locally rejected
        """
        raise NotImplementedError()

    @abc.abstractmethod
    def _user_joined_room(self, target, room_id):
        """Notifies distributor on master process that the user has joined the
        room.

        Args:
            target (UserID)
            room_id (str)

        Returns:
            Deferred|None
        """
        raise NotImplementedError()

    @abc.abstractmethod
    def _user_left_room(self, target, room_id):
        """Notifies distributor on master process that the user has left the
        room.

        Args:
            target (UserID)
            room_id (str)

        Returns:
            Deferred|None
        """
        raise NotImplementedError()

    @defer.inlineCallbacks
    def _local_membership_update(
        self,
        requester,
        target,
        room_id,
        membership,
        prev_events_and_hashes,
        txn_id=None,
        ratelimit=True,
        content=None,
        require_consent=True,
    ):
        user_id = target.to_string()

        if content is None:
            content = {}

        content["membership"] = membership
        if requester.is_guest:
            content["kind"] = "guest"

        event, context = yield self.event_creation_handler.create_event(
            requester,
            {
                "type": EventTypes.Member,
                "content": content,
                "room_id": room_id,
                "sender": requester.user.to_string(),
                "state_key": user_id,
                # For backwards compatibility:
                "membership": membership,
            },
            token_id=requester.access_token_id,
            txn_id=txn_id,
            prev_events_and_hashes=prev_events_and_hashes,
            require_consent=require_consent,
        )

        # Check if this event matches the previous membership event for the user.
        duplicate = yield self.event_creation_handler.deduplicate_state_event(
            event, context
        )
        if duplicate is not None:
            # Discard the new event since this membership change is a no-op.
            return duplicate

        yield self.event_creation_handler.handle_new_client_event(
            requester, event, context, extra_users=[target], ratelimit=ratelimit
        )

        prev_state_ids = yield context.get_prev_state_ids(self.store)

        prev_member_event_id = prev_state_ids.get((EventTypes.Member, user_id), None)

        if event.membership == Membership.JOIN:
            # Only fire user_joined_room if the user has actually joined the
            # room. Don't bother if the user is just changing their profile
            # info.
            newly_joined = True
            if prev_member_event_id:
                prev_member_event = yield self.store.get_event(prev_member_event_id)
                newly_joined = prev_member_event.membership != Membership.JOIN
            if newly_joined:
                yield self._user_joined_room(target, room_id)

            # Copy over direct message status and room tags if this is a join
            # on an upgraded room

            # Check if this is an upgraded room
            predecessor = yield self.store.get_room_predecessor(room_id)

            if predecessor:
                # It is an upgraded room. Copy over old tags
                self.copy_room_tags_and_direct_to_room(
                    predecessor["room_id"], room_id, user_id
                )
                # Move over old push rules
                self.store.move_push_rules_from_room_to_room_for_user(
                    predecessor["room_id"], room_id, user_id
                )
        elif event.membership == Membership.LEAVE:
            if prev_member_event_id:
                prev_member_event = yield self.store.get_event(prev_member_event_id)
                if prev_member_event.membership == Membership.JOIN:
                    yield self._user_left_room(target, room_id)

        return event

    @defer.inlineCallbacks
    def copy_room_tags_and_direct_to_room(self, old_room_id, new_room_id, user_id):
        """Copies the tags and direct room state from one room to another.

        Args:
            old_room_id (str)
            new_room_id (str)
            user_id (str)

        Returns:
            Deferred[None]
        """
        # Retrieve user account data for predecessor room
        user_account_data, _ = yield self.store.get_account_data_for_user(user_id)

        # Copy direct message state if applicable
        direct_rooms = user_account_data.get("m.direct", {})

        # Check which key this room is under
        if isinstance(direct_rooms, dict):
            for key, room_id_list in direct_rooms.items():
                if old_room_id in room_id_list and new_room_id not in room_id_list:
                    # Add new room_id to this key
                    direct_rooms[key].append(new_room_id)

                    # Save back to user's m.direct account data
                    yield self.store.add_account_data_for_user(
                        user_id, "m.direct", direct_rooms
                    )
                    break

        # Copy room tags if applicable
        room_tags = yield self.store.get_tags_for_room(user_id, old_room_id)

        # Copy each room tag to the new room
        for tag, tag_content in room_tags.items():
            yield self.store.add_tag_to_room(user_id, new_room_id, tag, tag_content)

    @defer.inlineCallbacks
    def update_membership(
        self,
        requester,
        target,
        room_id,
        action,
        txn_id=None,
        remote_room_hosts=None,
        third_party_signed=None,
        ratelimit=True,
        content=None,
        require_consent=True,
    ):
        key = (room_id,)

        with (yield self.member_linearizer.queue(key)):
            result = yield self._update_membership(
                requester,
                target,
                room_id,
                action,
                txn_id=txn_id,
                remote_room_hosts=remote_room_hosts,
                third_party_signed=third_party_signed,
                ratelimit=ratelimit,
                content=content,
                require_consent=require_consent,
            )

        return result

    @defer.inlineCallbacks
    def _update_membership(
        self,
        requester,
        target,
        room_id,
        action,
        txn_id=None,
        remote_room_hosts=None,
        third_party_signed=None,
        ratelimit=True,
        content=None,
        require_consent=True,
    ):
        content_specified = bool(content)
        if content is None:
            content = {}
        else:
            # We do a copy here as we potentially change some keys
            # later on.
            content = dict(content)

        if not self.allow_per_room_profiles:
            # Strip profile data, knowing that new profile data will be added to the
            # event's content in event_creation_handler.create_event() using the target's
            # global profile.
            content.pop("displayname", None)
            content.pop("avatar_url", None)

        effective_membership_state = action
        if action in ["kick", "unban"]:
            effective_membership_state = "leave"

        # if this is a join with a 3pid signature, we may need to turn a 3pid
        # invite into a normal invite before we can handle the join.
        if third_party_signed is not None:
            yield self.federation_handler.exchange_third_party_invite(
                third_party_signed["sender"],
                target.to_string(),
                room_id,
                third_party_signed,
            )

        if not remote_room_hosts:
            remote_room_hosts = []

        if effective_membership_state not in ("leave", "ban"):
            is_blocked = yield self.store.is_room_blocked(room_id)
            if is_blocked:
                raise SynapseError(403, "This room has been blocked on this server")

        if effective_membership_state == Membership.INVITE:
            # block any attempts to invite the server notices mxid
            if target.to_string() == self._server_notices_mxid:
                raise SynapseError(http_client.FORBIDDEN, "Cannot invite this user")

            block_invite = False

            if (
                self._server_notices_mxid is not None
                and requester.user.to_string() == self._server_notices_mxid
            ):
                # allow the server notices mxid to send invites
                is_requester_admin = True

            else:
                is_requester_admin = yield self.auth.is_server_admin(requester.user)

            if not is_requester_admin:
                if self.config.block_non_admin_invites:
                    logger.info(
                        "Blocking invite: user is not admin and non-admin "
                        "invites disabled"
                    )
                    block_invite = True

                if not self.spam_checker.user_may_invite(
                    requester.user.to_string(), target.to_string(), room_id
                ):
                    logger.info("Blocking invite due to spam checker")
                    block_invite = True

            if block_invite:
                raise SynapseError(403, "Invites have been disabled on this server")

        prev_events_and_hashes = yield self.store.get_prev_events_for_room(room_id)
        latest_event_ids = (event_id for (event_id, _, _) in prev_events_and_hashes)

        current_state_ids = yield self.state_handler.get_current_state_ids(
            room_id, latest_event_ids=latest_event_ids
        )

        # TODO: Refactor into dictionary of explicitly allowed transitions
        # between old and new state, with specific error messages for some
        # transitions and generic otherwise
        old_state_id = current_state_ids.get((EventTypes.Member, target.to_string()))
        if old_state_id:
            old_state = yield self.store.get_event(old_state_id, allow_none=True)
            old_membership = old_state.content.get("membership") if old_state else None
            if action == "unban" and old_membership != "ban":
                raise SynapseError(
                    403,
                    "Cannot unban user who was not banned"
                    " (membership=%s)" % old_membership,
                    errcode=Codes.BAD_STATE,
                )
            if old_membership == "ban" and action != "unban":
                raise SynapseError(
                    403,
                    "Cannot %s user who was banned" % (action,),
                    errcode=Codes.BAD_STATE,
                )

            if old_state:
                same_content = content == old_state.content
                same_membership = old_membership == effective_membership_state
                same_sender = requester.user.to_string() == old_state.sender
                if same_sender and same_membership and same_content:
                    return old_state

            if old_membership in ["ban", "leave"] and action == "kick":
                raise AuthError(403, "The target user is not in the room")

            # we don't allow people to reject invites to the server notice
            # room, but they can leave it once they are joined.
            if (
                old_membership == Membership.INVITE
                and effective_membership_state == Membership.LEAVE
            ):
                is_blocked = yield self._is_server_notice_room(room_id)
                if is_blocked:
                    raise SynapseError(
                        http_client.FORBIDDEN,
                        "You cannot reject this invite",
                        errcode=Codes.CANNOT_LEAVE_SERVER_NOTICE_ROOM,
                    )
        else:
            if action == "kick":
                raise AuthError(403, "The target user is not in the room")

        is_host_in_room = yield self._is_host_in_room(current_state_ids)

        if effective_membership_state == Membership.JOIN:
            if requester.is_guest:
                guest_can_join = yield self._can_guest_join(current_state_ids)
                if not guest_can_join:
                    # This should be an auth check, but guests are a local concept,
                    # so don't really fit into the general auth process.
                    raise AuthError(403, "Guest access not allowed")

            if not is_host_in_room:
                inviter = yield self._get_inviter(target.to_string(), room_id)
                if inviter and not self.hs.is_mine(inviter):
                    remote_room_hosts.append(inviter.domain)

                content["membership"] = Membership.JOIN

                profile = self.profile_handler
                if not content_specified:
                    content["displayname"] = yield profile.get_displayname(target)
                    content["avatar_url"] = yield profile.get_avatar_url(target)

                if requester.is_guest:
                    content["kind"] = "guest"

                ret = yield self._remote_join(
                    requester, remote_room_hosts, room_id, target, content
                )
                return ret

        elif effective_membership_state == Membership.LEAVE:
            if not is_host_in_room:
                # perhaps we've been invited
                inviter = yield self._get_inviter(target.to_string(), room_id)
                if not inviter:
                    raise SynapseError(404, "Not a known room")

                if self.hs.is_mine(inviter):
                    # the inviter was on our server, but has now left. Carry on
                    # with the normal rejection codepath.
                    #
                    # This is a bit of a hack, because the room might still be
                    # active on other servers.
                    pass
                else:
                    # send the rejection to the inviter's HS.
                    remote_room_hosts = remote_room_hosts + [inviter.domain]
                    res = yield self._remote_reject_invite(
                        requester, remote_room_hosts, room_id, target
                    )
                    return res

        res = yield self._local_membership_update(
            requester=requester,
            target=target,
            room_id=room_id,
            membership=effective_membership_state,
            txn_id=txn_id,
            ratelimit=ratelimit,
            prev_events_and_hashes=prev_events_and_hashes,
            content=content,
            require_consent=require_consent,
        )
        return res

    @defer.inlineCallbacks
    def send_membership_event(
        self, requester, event, context, remote_room_hosts=None, ratelimit=True
    ):
        """
        Change the membership status of a user in a room.

        Args:
            requester (Requester): The local user who requested the membership
                event. If None, certain checks, like whether this homeserver can
                act as the sender, will be skipped.
            event (SynapseEvent): The membership event.
            context: The context of the event.
            is_guest (bool): Whether the sender is a guest.
            remote_room_hosts (list[str]|None): Homeservers which are likely to already be in
                the room, and could be danced with in order to join this
                homeserver for the first time.
            ratelimit (bool): Whether to rate limit this request.
        Raises:
            SynapseError if there was a problem changing the membership.
        """
        remote_room_hosts = remote_room_hosts or []

        target_user = UserID.from_string(event.state_key)
        room_id = event.room_id

        if requester is not None:
            sender = UserID.from_string(event.sender)
            assert (
                sender == requester.user
            ), "Sender (%s) must be same as requester (%s)" % (sender, requester.user)
            assert self.hs.is_mine(sender), "Sender must be our own: %s" % (sender,)
        else:
            requester = types.create_requester(target_user)

        prev_event = yield self.event_creation_handler.deduplicate_state_event(
            event, context
        )
        if prev_event is not None:
            return

        prev_state_ids = yield context.get_prev_state_ids(self.store)
        if event.membership == Membership.JOIN:
            if requester.is_guest:
                guest_can_join = yield self._can_guest_join(prev_state_ids)
                if not guest_can_join:
                    # This should be an auth check, but guests are a local concept,
                    # so don't really fit into the general auth process.
                    raise AuthError(403, "Guest access not allowed")

        if event.membership not in (Membership.LEAVE, Membership.BAN):
            is_blocked = yield self.store.is_room_blocked(room_id)
            if is_blocked:
                raise SynapseError(403, "This room has been blocked on this server")

        yield self.event_creation_handler.handle_new_client_event(
            requester, event, context, extra_users=[target_user], ratelimit=ratelimit
        )

        prev_member_event_id = prev_state_ids.get(
            (EventTypes.Member, event.state_key), None
        )

        if event.membership == Membership.JOIN:
            # Only fire user_joined_room if the user has actually joined the
            # room. Don't bother if the user is just changing their profile
            # info.
            newly_joined = True
            if prev_member_event_id:
                prev_member_event = yield self.store.get_event(prev_member_event_id)
                newly_joined = prev_member_event.membership != Membership.JOIN
            if newly_joined:
                yield self._user_joined_room(target_user, room_id)
        elif event.membership == Membership.LEAVE:
            if prev_member_event_id:
                prev_member_event = yield self.store.get_event(prev_member_event_id)
                if prev_member_event.membership == Membership.JOIN:
                    yield self._user_left_room(target_user, room_id)

    @defer.inlineCallbacks
    def _can_guest_join(self, current_state_ids):
        """
        Returns whether a guest can join a room based on its current state.
        """
        guest_access_id = current_state_ids.get((EventTypes.GuestAccess, ""), None)
        if not guest_access_id:
            return False

        guest_access = yield self.store.get_event(guest_access_id)

        return (
            guest_access
            and guest_access.content
            and "guest_access" in guest_access.content
            and guest_access.content["guest_access"] == "can_join"
        )

    @defer.inlineCallbacks
    def lookup_room_alias(self, room_alias):
        """
        Get the room ID associated with a room alias.

        Args:
            room_alias (RoomAlias): The alias to look up.
        Returns:
            A tuple of:
                The room ID as a RoomID object.
                Hosts likely to be participating in the room ([str]).
        Raises:
            SynapseError if room alias could not be found.
        """
        directory_handler = self.directory_handler
        mapping = yield directory_handler.get_association(room_alias)

        if not mapping:
            raise SynapseError(404, "No such room alias")

        room_id = mapping["room_id"]
        servers = mapping["servers"]

        # put the server which owns the alias at the front of the server list.
        if room_alias.domain in servers:
            servers.remove(room_alias.domain)
        servers.insert(0, room_alias.domain)

        return RoomID.from_string(room_id), servers

    @defer.inlineCallbacks
    def _get_inviter(self, user_id, room_id):
        invite = yield self.store.get_invite_for_user_in_room(
            user_id=user_id, room_id=room_id
        )
        if invite:
            return UserID.from_string(invite.sender)

    @defer.inlineCallbacks
    def do_3pid_invite(
        self,
        room_id,
        inviter,
        medium,
        address,
        id_server,
        requester,
        txn_id,
        id_access_token=None,
    ):
        if self.config.block_non_admin_invites:
            is_requester_admin = yield self.auth.is_server_admin(requester.user)
            if not is_requester_admin:
                raise SynapseError(
                    403, "Invites have been disabled on this server", Codes.FORBIDDEN
                )

        # We need to rate limit *before* we send out any 3PID invites, so we
        # can't just rely on the standard ratelimiting of events.
        yield self.base_handler.ratelimit(requester)

        can_invite = yield self.third_party_event_rules.check_threepid_can_be_invited(
            medium, address, room_id
        )
        if not can_invite:
            raise SynapseError(
                403,
                "This third-party identifier can not be invited in this room",
                Codes.FORBIDDEN,
            )

        if not self._enable_lookup:
            raise SynapseError(
                403, "Looking up third-party identifiers is denied from this server"
            )

<<<<<<< HEAD
        invitee = yield self._lookup_3pid(id_server, medium, address, id_access_token)
=======
        invitee = yield self.lookup_3pid(id_server, medium, address, id_access_token)
>>>>>>> 1103de42

        if invitee:
            yield self.update_membership(
                requester, UserID.from_string(invitee), room_id, "invite", txn_id=txn_id
            )
        else:
            yield self._make_and_store_3pid_invite(
                requester,
                id_server,
                medium,
                address,
                room_id,
                inviter,
                txn_id=txn_id,
                id_access_token=id_access_token,
            )

    @defer.inlineCallbacks
    def _lookup_3pid(self, id_server, medium, address, id_access_token=None):
        """Looks up a 3pid in the passed identity server.

        Args:
            id_server (str): The server name (including port, if required)
                of the identity server to use.
            medium (str): The type of the third party identifier (e.g. "email").
            address (str): The third party identifier (e.g. "foo@example.com").
            id_access_token (str|None): The access token to authenticate to the identity
                server with

        Returns:
            str|None: the matrix ID of the 3pid, or None if it is not recognized.
        """
        # If an access token is present, add it to the query params of the hash_details request
        query_params = {}
        if id_access_token is not None:
            query_params["id_access_token"] = id_access_token

<<<<<<< HEAD
            # Check what hashing details are supported by this identity server
            try:
                hash_details = yield self.simple_http_client.get_json(
                    "%s%s/_matrix/identity/v2/hash_details"
                    % (id_server_scheme, id_server),
                    query_params,
=======
        # Check what hashing details are supported by this identity server
        use_v1 = False
        hash_details = None
        try:
            hash_details = yield self.simple_http_client.get_json(
                "%s%s/_matrix/identity/v2/hash_details" % (id_server_scheme, id_server),
                query_params,
            )
            if not isinstance(hash_details, dict):
                logger.warn(
                    "Got non-dict object when checking hash details of %s: %s",
                    id_server,
                    hash_details,
                )
                raise SynapseError(
                    500, "Invalid hash details received from identity server"
>>>>>>> 1103de42
                )
                if not isinstance(hash_details, dict):
                    logger.warning(
                        "Got non-dict object when checking hash details of %s: %s",
                        id_server,
                        hash_details,
                    )
                    return None

                results = yield self._lookup_3pid_v2(
                    id_server, id_access_token, medium, address, hash_details
                )
                return results

            except Exception as e:
                # Catch HttpResponseExcept for a non-200 response code
                # Check if this identity server does not know about v2 lookups
                if isinstance(e, HttpResponseException) and e.code == 404:
                    # This is an old identity server that does not yet support v2 lookups
                    logger.warning(
                        "Attempted v2 lookup on v1 identity server %s. Falling "
                        "back to v1",
                        id_server,
                    )
                else:
                    logger.warning("Error when looking up hashing details: %s", e)
                    return None

        return (yield self._lookup_3pid_v1(id_server, medium, address))

    @defer.inlineCallbacks
    def _lookup_3pid_v1(self, id_server, medium, address):
        """Looks up a 3pid in the passed identity server using v1 lookup.

        Args:
            id_server (str): The server name (including port, if required)
                of the identity server to use.
            medium (str): The type of the third party identifier (e.g. "email").
            address (str): The third party identifier (e.g. "foo@example.com").

        Returns:
            str: the matrix ID of the 3pid, or None if it is not recognized.
        """
        try:
            data = yield self.simple_http_client.get_json(
                "%s%s/_matrix/identity/api/v1/lookup" % (id_server_scheme, id_server),
                {"medium": medium, "address": address},
            )

            if "mxid" in data:
                if "signatures" not in data:
                    raise AuthError(401, "No signatures on 3pid binding")
                yield self._verify_any_signature(data, id_server)
                return data["mxid"]

        except IOError as e:
            logger.warning("Error from v1 identity server lookup: %s" % (e,))

        return None

    @defer.inlineCallbacks
    def _lookup_3pid_v2(
        self, id_server, id_access_token, medium, address, hash_details
    ):
        """Looks up a 3pid in the passed identity server using v2 lookup.

        Args:
            id_server (str): The server name (including port, if required)
                of the identity server to use.
            id_access_token (str): The access token to authenticate to the identity server with
            medium (str): The type of the third party identifier (e.g. "email").
            address (str): The third party identifier (e.g. "foo@example.com").
            hash_details (dict[str, str|list]): A dictionary containing hashing information
                provided by an identity server.

        Returns:
            Deferred[str|None]: the matrix ID of the 3pid, or None if it is not recognised.
        """
        # Extract information from hash_details
        supported_lookup_algorithms = hash_details.get("algorithms")
        lookup_pepper = hash_details.get("lookup_pepper")
        if (
            not supported_lookup_algorithms
            or not isinstance(supported_lookup_algorithms, list)
            or not lookup_pepper
            or not isinstance(lookup_pepper, str)
        ):
            raise SynapseError(
                500, "Invalid hash details received from identity server: %s, %s"
            )

        # Check if any of the supported lookup algorithms are present
        if LookupAlgorithm.SHA256 in supported_lookup_algorithms:
            # Perform a hashed lookup
            lookup_algorithm = LookupAlgorithm.SHA256

            # Hash address, medium and the pepper with sha256
            to_hash = "%s %s %s" % (address, medium, lookup_pepper)
            lookup_value = sha256_and_url_safe_base64(to_hash)

        elif LookupAlgorithm.NONE in supported_lookup_algorithms:
            # Perform a non-hashed lookup
            lookup_algorithm = LookupAlgorithm.NONE

            # Combine together plaintext address and medium
            lookup_value = "%s %s" % (address, medium)

        else:
            logger.warning(
                "None of the provided lookup algorithms of %s are supported: %s",
                id_server,
                supported_lookup_algorithms,
            )
            raise SynapseError(
                400,
                "Provided identity server does not support any v2 lookup "
                "algorithms that this homeserver supports.",
            )

        try:
            lookup_results = yield self.simple_http_client.post_json_get_json(
                "%s%s/_matrix/identity/v2/lookup" % (id_server_scheme, id_server),
                {
                    "id_access_token": id_access_token,
                    "addresses": [lookup_value],
                    "algorithm": lookup_algorithm,
                    "pepper": lookup_pepper,
                },
            )
        except Exception as e:
            logger.warning("Error when performing a v2 3pid lookup: %s", e)
            raise SynapseError(
                500, "Unknown error occurred during identity server lookup"
            )

        # Check for a mapping from what we looked up to an MXID
        if "mappings" not in lookup_results or not isinstance(
            lookup_results["mappings"], dict
        ):
            logger.debug("No results from 3pid lookup")
            return None

        # Return the MXID if it's available, or None otherwise
        mxid = lookup_results["mappings"].get(lookup_value)
        return mxid

    @defer.inlineCallbacks
    def _verify_any_signature(self, data, server_hostname):
        if server_hostname not in data["signatures"]:
            raise AuthError(401, "No signature from server %s" % (server_hostname,))
        for key_name, signature in data["signatures"][server_hostname].items():
            key_data = yield self.simple_http_client.get_json(
                "%s%s/_matrix/identity/api/v1/pubkey/%s"
                % (id_server_scheme, server_hostname, key_name)
            )
            if "public_key" not in key_data:
                raise AuthError(
                    401, "No public key named %s from %s" % (key_name, server_hostname)
                )
            verify_signed_json(
                data,
                server_hostname,
                decode_verify_key_bytes(
                    key_name, decode_base64(key_data["public_key"])
                ),
            )
            return

    @defer.inlineCallbacks
    def _make_and_store_3pid_invite(
        self,
        requester,
        id_server,
        medium,
        address,
        room_id,
        user,
        txn_id,
        id_access_token=None,
    ):
        room_state = yield self.state_handler.get_current_state(room_id)

        inviter_display_name = ""
        inviter_avatar_url = ""
        member_event = room_state.get((EventTypes.Member, user.to_string()))
        if member_event:
            inviter_display_name = member_event.content.get("displayname", "")
            inviter_avatar_url = member_event.content.get("avatar_url", "")

        # if user has no display name, default to their MXID
        if not inviter_display_name:
            inviter_display_name = user.to_string()

        canonical_room_alias = ""
        canonical_alias_event = room_state.get((EventTypes.CanonicalAlias, ""))
        if canonical_alias_event:
            canonical_room_alias = canonical_alias_event.content.get("alias", "")

        room_name = ""
        room_name_event = room_state.get((EventTypes.Name, ""))
        if room_name_event:
            room_name = room_name_event.content.get("name", "")

        room_join_rules = ""
        join_rules_event = room_state.get((EventTypes.JoinRules, ""))
        if join_rules_event:
            room_join_rules = join_rules_event.content.get("join_rule", "")

        room_avatar_url = ""
        room_avatar_event = room_state.get((EventTypes.RoomAvatar, ""))
        if room_avatar_event:
            room_avatar_url = room_avatar_event.content.get("url", "")

        token, public_keys, fallback_public_key, display_name = (
            yield self._ask_id_server_for_third_party_invite(
                requester=requester,
                id_server=id_server,
                medium=medium,
                address=address,
                room_id=room_id,
                inviter_user_id=user.to_string(),
                room_alias=canonical_room_alias,
                room_avatar_url=room_avatar_url,
                room_join_rules=room_join_rules,
                room_name=room_name,
                inviter_display_name=inviter_display_name,
                inviter_avatar_url=inviter_avatar_url,
                id_access_token=id_access_token,
            )
        )

        yield self.event_creation_handler.create_and_send_nonmember_event(
            requester,
            {
                "type": EventTypes.ThirdPartyInvite,
                "content": {
                    "display_name": display_name,
                    "public_keys": public_keys,
                    # For backwards compatibility:
                    "key_validity_url": fallback_public_key["key_validity_url"],
                    "public_key": fallback_public_key["public_key"],
                },
                "room_id": room_id,
                "sender": user.to_string(),
                "state_key": token,
            },
            ratelimit=False,
            txn_id=txn_id,
        )

    @defer.inlineCallbacks
    def _ask_id_server_for_third_party_invite(
        self,
        requester,
        id_server,
        medium,
        address,
        room_id,
        inviter_user_id,
        room_alias,
        room_avatar_url,
        room_join_rules,
        room_name,
        inviter_display_name,
        inviter_avatar_url,
        id_access_token=None,
    ):
        """
        Asks an identity server for a third party invite.

        Args:
            requester (Requester)
            id_server (str): hostname + optional port for the identity server.
            medium (str): The literal string "email".
            address (str): The third party address being invited.
            room_id (str): The ID of the room to which the user is invited.
            inviter_user_id (str): The user ID of the inviter.
            room_alias (str): An alias for the room, for cosmetic notifications.
            room_avatar_url (str): The URL of the room's avatar, for cosmetic
                notifications.
            room_join_rules (str): The join rules of the email (e.g. "public").
            room_name (str): The m.room.name of the room.
            inviter_display_name (str): The current display name of the
                inviter.
            inviter_avatar_url (str): The URL of the inviter's avatar.
            id_access_token (str|None): The access token to authenticate to the identity
                server with

        Returns:
            A deferred tuple containing:
                token (str): The token which must be signed to prove authenticity.
                public_keys ([{"public_key": str, "key_validity_url": str}]):
                    public_key is a base64-encoded ed25519 public key.
                fallback_public_key: One element from public_keys.
                display_name (str): A user-friendly name to represent the invited
                    user.
        """
        invite_config = {
            "medium": medium,
            "address": address,
            "room_id": room_id,
            "room_alias": room_alias,
            "room_avatar_url": room_avatar_url,
            "room_join_rules": room_join_rules,
            "room_name": room_name,
            "sender": inviter_user_id,
            "sender_display_name": inviter_display_name,
            "sender_avatar_url": inviter_avatar_url,
        }

        # Add the identity service access token to the JSON body and use the v2
        # Identity Service endpoints if id_access_token is present
        if id_access_token:
            invite_config["id_access_token"] = id_access_token
            is_url = "%s%s/_matrix/identity/v2/store-invite" % (
                id_server_scheme,
                id_server,
            )
            key_validity_url = "%s%s/_matrix/identity/v2/pubkey/isvalid" % (
                id_server_scheme,
                id_server,
            )
        else:
            is_url = "%s%s/_matrix/identity/api/v1/store-invite" % (
                id_server_scheme,
                id_server,
            )
            key_validity_url = "%s%s/_matrix/identity/api/v1/pubkey/isvalid" % (
                id_server_scheme,
                id_server,
            )

        fallback_to_v1 = False
        try:
            data = yield self.simple_http_client.post_json_get_json(
                is_url, invite_config
            )
        except HttpResponseException as e:
            if id_access_token and e.code == 404:
                # This identity server does not support v2 endpoints
                # Fallback to v1 endpoints
                fallback_to_v1 = True

            # Some identity servers may only support application/x-www-form-urlencoded
            # types. This is especially true with old instances of Sydent, see
            # https://github.com/matrix-org/sydent/pull/170
            logger.info(
                "Failed to POST %s with JSON, falling back to urlencoded form: %s",
                is_url,
                e,
            )
            data = yield self.simple_http_client.post_urlencoded_get_json(
                is_url, invite_config
            )

        if fallback_to_v1:
            return (
                yield self._ask_id_server_for_third_party_invite(
                    requester,
                    id_server,
                    medium,
                    address,
                    room_id,
                    inviter_user_id,
                    room_alias,
                    room_avatar_url,
                    room_join_rules,
                    room_name,
                    inviter_display_name,
                    inviter_avatar_url,
                    id_access_token=None,  # force using v1 endpoints
                )
            )

        # TODO: Check for success
        token = data["token"]
        public_keys = data.get("public_keys", [])
        if "public_key" in data:
            fallback_public_key = {
                "public_key": data["public_key"],
                "key_validity_url": key_validity_url,
            }
        else:
            fallback_public_key = public_keys[0]

        if not public_keys:
            public_keys.append(fallback_public_key)
        display_name = data["display_name"]
        return token, public_keys, fallback_public_key, display_name

    @defer.inlineCallbacks
    def _is_host_in_room(self, current_state_ids):
        # Have we just created the room, and is this about to be the very
        # first member event?
        create_event_id = current_state_ids.get(("m.room.create", ""))
        if len(current_state_ids) == 1 and create_event_id:
            # We can only get here if we're in the process of creating the room
            return True

        for etype, state_key in current_state_ids:
            if etype != EventTypes.Member or not self.hs.is_mine_id(state_key):
                continue

            event_id = current_state_ids[(etype, state_key)]
            event = yield self.store.get_event(event_id, allow_none=True)
            if not event:
                continue

            if event.membership == Membership.JOIN:
                return True

        return False

    @defer.inlineCallbacks
    def _is_server_notice_room(self, room_id):
        if self._server_notices_mxid is None:
            return False
        user_ids = yield self.store.get_users_in_room(room_id)
        return self._server_notices_mxid in user_ids


class RoomMemberMasterHandler(RoomMemberHandler):
    def __init__(self, hs):
        super(RoomMemberMasterHandler, self).__init__(hs)

        self.distributor = hs.get_distributor()
        self.distributor.declare("user_joined_room")
        self.distributor.declare("user_left_room")

    @defer.inlineCallbacks
    def _is_remote_room_too_complex(self, room_id, remote_room_hosts):
        """
        Check if complexity of a remote room is too great.

        Args:
            room_id (str)
            remote_room_hosts (list[str])

        Returns: bool of whether the complexity is too great, or None
            if unable to be fetched
        """
        max_complexity = self.hs.config.limit_remote_rooms.complexity
        complexity = yield self.federation_handler.get_room_complexity(
            remote_room_hosts, room_id
        )

        if complexity:
            return complexity["v1"] > max_complexity
        return None

    @defer.inlineCallbacks
    def _is_local_room_too_complex(self, room_id):
        """
        Check if the complexity of a local room is too great.

        Args:
            room_id (str)

        Returns: bool
        """
        max_complexity = self.hs.config.limit_remote_rooms.complexity
        complexity = yield self.store.get_room_complexity(room_id)

        return complexity["v1"] > max_complexity

    @defer.inlineCallbacks
    def _remote_join(self, requester, remote_room_hosts, room_id, user, content):
        """Implements RoomMemberHandler._remote_join
        """
        # filter ourselves out of remote_room_hosts: do_invite_join ignores it
        # and if it is the only entry we'd like to return a 404 rather than a
        # 500.
        remote_room_hosts = [
            host for host in remote_room_hosts if host != self.hs.hostname
        ]

        if len(remote_room_hosts) == 0:
            raise SynapseError(404, "No known servers")

        if self.hs.config.limit_remote_rooms.enabled:
            # Fetch the room complexity
            too_complex = yield self._is_remote_room_too_complex(
                room_id, remote_room_hosts
            )
            if too_complex is True:
                raise SynapseError(
                    code=400,
                    msg=self.hs.config.limit_remote_rooms.complexity_error,
                    errcode=Codes.RESOURCE_LIMIT_EXCEEDED,
                )

        # We don't do an auth check if we are doing an invite
        # join dance for now, since we're kinda implicitly checking
        # that we are allowed to join when we decide whether or not we
        # need to do the invite/join dance.
        yield self.federation_handler.do_invite_join(
            remote_room_hosts, room_id, user.to_string(), content
        )
        yield self._user_joined_room(user, room_id)

        # Check the room we just joined wasn't too large, if we didn't fetch the
        # complexity of it before.
        if self.hs.config.limit_remote_rooms.enabled:
            if too_complex is False:
                # We checked, and we're under the limit.
                return

            # Check again, but with the local state events
            too_complex = yield self._is_local_room_too_complex(room_id)

            if too_complex is False:
                # We're under the limit.
                return

            # The room is too large. Leave.
            requester = types.create_requester(user, None, False, None)
            yield self.update_membership(
                requester=requester, target=user, room_id=room_id, action="leave"
            )
            raise SynapseError(
                code=400,
                msg=self.hs.config.limit_remote_rooms.complexity_error,
                errcode=Codes.RESOURCE_LIMIT_EXCEEDED,
            )

    @defer.inlineCallbacks
    def _remote_reject_invite(self, requester, remote_room_hosts, room_id, target):
        """Implements RoomMemberHandler._remote_reject_invite
        """
        fed_handler = self.federation_handler
        try:
            ret = yield fed_handler.do_remotely_reject_invite(
                remote_room_hosts, room_id, target.to_string()
            )
            return ret
        except Exception as e:
            # if we were unable to reject the exception, just mark
            # it as rejected on our end and plough ahead.
            #
            # The 'except' clause is very broad, but we need to
            # capture everything from DNS failures upwards
            #
            logger.warning("Failed to reject invite: %s", e)

            yield self.store.locally_reject_invite(target.to_string(), room_id)
            return {}

    def _user_joined_room(self, target, room_id):
        """Implements RoomMemberHandler._user_joined_room
        """
        return user_joined_room(self.distributor, target, room_id)

    def _user_left_room(self, target, room_id):
        """Implements RoomMemberHandler._user_left_room
        """
        return user_left_room(self.distributor, target, room_id)

    @defer.inlineCallbacks
    def forget(self, user, room_id):
        user_id = user.to_string()

        member = yield self.state_handler.get_current_state(
            room_id=room_id, event_type=EventTypes.Member, state_key=user_id
        )
        membership = member.membership if member else None

        if membership is not None and membership not in [
            Membership.LEAVE,
            Membership.BAN,
        ]:
            raise SynapseError(400, "User %s in room %s" % (user_id, room_id))

        if membership:
            yield self.store.forget(user_id, room_id)<|MERGE_RESOLUTION|>--- conflicted
+++ resolved
@@ -684,11 +684,7 @@
                 403, "Looking up third-party identifiers is denied from this server"
             )
 
-<<<<<<< HEAD
         invitee = yield self._lookup_3pid(id_server, medium, address, id_access_token)
-=======
-        invitee = yield self.lookup_3pid(id_server, medium, address, id_access_token)
->>>>>>> 1103de42
 
         if invitee:
             yield self.update_membership(
@@ -726,31 +722,12 @@
         if id_access_token is not None:
             query_params["id_access_token"] = id_access_token
 
-<<<<<<< HEAD
             # Check what hashing details are supported by this identity server
             try:
                 hash_details = yield self.simple_http_client.get_json(
                     "%s%s/_matrix/identity/v2/hash_details"
                     % (id_server_scheme, id_server),
                     query_params,
-=======
-        # Check what hashing details are supported by this identity server
-        use_v1 = False
-        hash_details = None
-        try:
-            hash_details = yield self.simple_http_client.get_json(
-                "%s%s/_matrix/identity/v2/hash_details" % (id_server_scheme, id_server),
-                query_params,
-            )
-            if not isinstance(hash_details, dict):
-                logger.warn(
-                    "Got non-dict object when checking hash details of %s: %s",
-                    id_server,
-                    hash_details,
-                )
-                raise SynapseError(
-                    500, "Invalid hash details received from identity server"
->>>>>>> 1103de42
                 )
                 if not isinstance(hash_details, dict):
                     logger.warning(
