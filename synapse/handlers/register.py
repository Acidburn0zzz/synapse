# -*- coding: utf-8 -*-
# Copyright 2014 - 2016 OpenMarket Ltd
#
# Licensed under the Apache License, Version 2.0 (the "License");
# you may not use this file except in compliance with the License.
# You may obtain a copy of the License at
#
#     http://www.apache.org/licenses/LICENSE-2.0
#
# Unless required by applicable law or agreed to in writing, software
# distributed under the License is distributed on an "AS IS" BASIS,
# WITHOUT WARRANTIES OR CONDITIONS OF ANY KIND, either express or implied.
# See the License for the specific language governing permissions and
# limitations under the License.

"""Contains functions for registering clients."""
import logging

from twisted.internet import defer

from synapse.api.errors import (
    AuthError, Codes, SynapseError, RegistrationError, InvalidCaptchaError
)
from synapse.http.client import CaptchaServerHttpClient
from synapse import types
<<<<<<< HEAD
from synapse.types import UserID, create_requester, RoomID, RoomAlias
from synapse.util.async import run_on_reactor
=======
from synapse.types import UserID
from synapse.util.async import run_on_reactor, Linearizer
>>>>>>> e9e4cb25
from synapse.util.threepids import check_3pid_allowed
from ._base import BaseHandler

logger = logging.getLogger(__name__)


class RegistrationHandler(BaseHandler):

    def __init__(self, hs):
        super(RegistrationHandler, self).__init__(hs)

        self.auth = hs.get_auth()
        self._auth_handler = hs.get_auth_handler()
        self.profile_handler = hs.get_profile_handler()
        self.user_directory_handler = hs.get_user_directory_handler()
        self.captcha_client = CaptchaServerHttpClient(hs)

        self._next_generated_user_id = None

        self.macaroon_gen = hs.get_macaroon_generator()

        self._generate_user_id_linearizer = Linearizer(
            name="_generate_user_id_linearizer",
        )

    @defer.inlineCallbacks
    def check_username(self, localpart, guest_access_token=None,
                       assigned_user_id=None):
        if types.contains_invalid_mxid_characters(localpart):
            raise SynapseError(
                400,
                "User ID can only contain characters a-z, 0-9, or '=_-./'",
                Codes.INVALID_USERNAME
            )

        if not localpart:
            raise SynapseError(
                400,
                "User ID cannot be empty",
                Codes.INVALID_USERNAME
            )

        if localpart[0] == '_':
            raise SynapseError(
                400,
                "User ID may not begin with _",
                Codes.INVALID_USERNAME
            )

        user = UserID(localpart, self.hs.hostname)
        user_id = user.to_string()

        if assigned_user_id:
            if user_id == assigned_user_id:
                return
            else:
                raise SynapseError(
                    400,
                    "A different user ID has already been registered for this session",
                )

        self.check_user_id_not_appservice_exclusive(user_id)

        users = yield self.store.get_users_by_id_case_insensitive(user_id)
        if users:
            if not guest_access_token:
                raise SynapseError(
                    400,
                    "User ID already taken.",
                    errcode=Codes.USER_IN_USE,
                )
            user_data = yield self.auth.get_user_by_access_token(guest_access_token)
            if not user_data["is_guest"] or user_data["user"].localpart != localpart:
                raise AuthError(
                    403,
                    "Cannot register taken user ID without valid guest "
                    "credentials for that user.",
                    errcode=Codes.FORBIDDEN,
                )

    @defer.inlineCallbacks
    def register(
        self,
        localpart=None,
        password=None,
        generate_token=True,
        guest_access_token=None,
        make_guest=False,
        admin=False,
    ):
        """Registers a new client on the server.

        Args:
            localpart : The local part of the user ID to register. If None,
              one will be generated.
            password (str) : The password to assign to this user so they can
              login again. This can be None which means they cannot login again
              via a password (e.g. the user is an application service user).
            generate_token (bool): Whether a new access token should be
              generated. Having this be True should be considered deprecated,
              since it offers no means of associating a device_id with the
              access_token. Instead you should call auth_handler.issue_access_token
              after registration.
        Returns:
            A tuple of (user_id, access_token).
        Raises:
            RegistrationError if there was a problem registering.
        """
        yield run_on_reactor()
        password_hash = None
        if password:
            password_hash = yield self.auth_handler().hash(password)

        if localpart:
            yield self.check_username(localpart, guest_access_token=guest_access_token)

            was_guest = guest_access_token is not None

            if not was_guest:
                try:
                    int(localpart)
                    raise RegistrationError(
                        400,
                        "Numeric user IDs are reserved for guest users."
                    )
                except ValueError:
                    pass

            user = UserID(localpart, self.hs.hostname)
            user_id = user.to_string()

            token = None
            if generate_token:
                token = self.macaroon_gen.generate_access_token(user_id)
            yield self.store.register(
                user_id=user_id,
                token=token,
                password_hash=password_hash,
                was_guest=was_guest,
                make_guest=make_guest,
                create_profile_with_localpart=(
                    # If the user was a guest then they already have a profile
                    None if was_guest else user.localpart
                ),
                admin=admin,
            )

            if self.hs.config.user_directory_search_all_users:
                profile = yield self.store.get_profileinfo(localpart)
                yield self.user_directory_handler.handle_local_profile_change(
                    user_id, profile
                )

        else:
            # autogen a sequential user ID
            attempts = 0
            token = None
            user = None
            while not user:
                localpart = yield self._generate_user_id(attempts > 0)
                user = UserID(localpart, self.hs.hostname)
                user_id = user.to_string()
                yield self.check_user_id_not_appservice_exclusive(user_id)
                if generate_token:
                    token = self.macaroon_gen.generate_access_token(user_id)
                try:
                    yield self.store.register(
                        user_id=user_id,
                        token=token,
                        password_hash=password_hash,
                        make_guest=make_guest,
                        create_profile_with_localpart=user.localpart,
                    )
                except SynapseError:
                    # if user id is taken, just generate another
                    user = None
                    user_id = None
                    token = None
                    attempts += 1

        # auto-join the user to any rooms we're supposed to dump them into
        fake_requester = create_requester(user_id)
        for r in self.hs.config.auto_join_rooms:
            try:
                yield self._join_user_to_room(fake_requester, r)
            except Exception as e:
                logger.error("Failed to join new user to %r: %r", r, e)

        # We used to generate default identicons here, but nowadays
        # we want clients to generate their own as part of their branding
        # rather than there being consistent matrix-wide ones, so we don't.
        defer.returnValue((user_id, token))

    @defer.inlineCallbacks
    def appservice_register(self, user_localpart, as_token):
        user = UserID(user_localpart, self.hs.hostname)
        user_id = user.to_string()
        service = self.store.get_app_service_by_token(as_token)
        if not service:
            raise AuthError(403, "Invalid application service token.")
        if not service.is_interested_in_user(user_id):
            raise SynapseError(
                400, "Invalid user localpart for this application service.",
                errcode=Codes.EXCLUSIVE
            )

        service_id = service.id if service.is_exclusive_user(user_id) else None

        yield self.check_user_id_not_appservice_exclusive(
            user_id, allowed_appservice=service
        )

        yield self.store.register(
            user_id=user_id,
            password_hash="",
            appservice_id=service_id,
            create_profile_with_localpart=user.localpart,
        )
        defer.returnValue(user_id)

    @defer.inlineCallbacks
    def check_recaptcha(self, ip, private_key, challenge, response):
        """
        Checks a recaptcha is correct.

        Used only by c/s api v1
        """

        captcha_response = yield self._validate_captcha(
            ip,
            private_key,
            challenge,
            response
        )
        if not captcha_response["valid"]:
            logger.info("Invalid captcha entered from %s. Error: %s",
                        ip, captcha_response["error_url"])
            raise InvalidCaptchaError(
                error_url=captcha_response["error_url"]
            )
        else:
            logger.info("Valid captcha entered from %s", ip)

    @defer.inlineCallbacks
    def register_saml2(self, localpart):
        """
        Registers email_id as SAML2 Based Auth.
        """
        if types.contains_invalid_mxid_characters(localpart):
            raise SynapseError(
                400,
                "User ID can only contain characters a-z, 0-9, or '=_-./'",
            )
        user = UserID(localpart, self.hs.hostname)
        user_id = user.to_string()

        yield self.check_user_id_not_appservice_exclusive(user_id)
        token = self.macaroon_gen.generate_access_token(user_id)
        try:
            yield self.store.register(
                user_id=user_id,
                token=token,
                password_hash=None,
                create_profile_with_localpart=user.localpart,
            )
        except Exception as e:
            yield self.store.add_access_token_to_user(user_id, token)
            # Ignore Registration errors
            logger.exception(e)
        defer.returnValue((user_id, token))

    @defer.inlineCallbacks
    def register_email(self, threepidCreds):
        """
        Registers emails with an identity server.

        Used only by c/s api v1
        """

        for c in threepidCreds:
            logger.info("validating threepidcred sid %s on id server %s",
                        c['sid'], c['idServer'])
            try:
                identity_handler = self.hs.get_handlers().identity_handler
                threepid = yield identity_handler.threepid_from_creds(c)
            except Exception:
                logger.exception("Couldn't validate 3pid")
                raise RegistrationError(400, "Couldn't validate 3pid")

            if not threepid:
                raise RegistrationError(400, "Couldn't validate 3pid")
            logger.info("got threepid with medium '%s' and address '%s'",
                        threepid['medium'], threepid['address'])

            if not check_3pid_allowed(self.hs, threepid['medium'], threepid['address']):
                raise RegistrationError(
                    403, "Third party identifier is not allowed"
                )

    @defer.inlineCallbacks
    def bind_emails(self, user_id, threepidCreds):
        """Links emails with a user ID and informs an identity server.

        Used only by c/s api v1
        """

        # Now we have a matrix ID, bind it to the threepids we were given
        for c in threepidCreds:
            identity_handler = self.hs.get_handlers().identity_handler
            # XXX: This should be a deferred list, shouldn't it?
            yield identity_handler.bind_threepid(c, user_id)

    def check_user_id_not_appservice_exclusive(self, user_id, allowed_appservice=None):
        # valid user IDs must not clash with any user ID namespaces claimed by
        # application services.
        services = self.store.get_app_services()
        interested_services = [
            s for s in services
            if s.is_interested_in_user(user_id)
            and s != allowed_appservice
        ]
        for service in interested_services:
            if service.is_exclusive_user(user_id):
                raise SynapseError(
                    400, "This user ID is reserved by an application service.",
                    errcode=Codes.EXCLUSIVE
                )

    @defer.inlineCallbacks
    def _generate_user_id(self, reseed=False):
        if reseed or self._next_generated_user_id is None:
            with (yield self._generate_user_id_linearizer.queue(())):
                if reseed or self._next_generated_user_id is None:
                    self._next_generated_user_id = (
                        yield self.store.find_next_generated_user_id_localpart()
                    )

        id = self._next_generated_user_id
        self._next_generated_user_id += 1
        defer.returnValue(str(id))

    @defer.inlineCallbacks
    def _validate_captcha(self, ip_addr, private_key, challenge, response):
        """Validates the captcha provided.

        Used only by c/s api v1

        Returns:
            dict: Containing 'valid'(bool) and 'error_url'(str) if invalid.

        """
        response = yield self._submit_captcha(ip_addr, private_key, challenge,
                                              response)
        # parse Google's response. Lovely format..
        lines = response.split('\n')
        json = {
            "valid": lines[0] == 'true',
            "error_url": "http://www.google.com/recaptcha/api/challenge?" +
                         "error=%s" % lines[1]
        }
        defer.returnValue(json)

    @defer.inlineCallbacks
    def _submit_captcha(self, ip_addr, private_key, challenge, response):
        """
        Used only by c/s api v1
        """
        data = yield self.captcha_client.post_urlencoded_get_raw(
            "http://www.google.com:80/recaptcha/api/verify",
            args={
                'privatekey': private_key,
                'remoteip': ip_addr,
                'challenge': challenge,
                'response': response
            }
        )
        defer.returnValue(data)

    @defer.inlineCallbacks
    def get_or_create_user(self, requester, localpart, displayname,
                           password_hash=None):
        """Creates a new user if the user does not exist,
        else revokes all previous access tokens and generates a new one.

        Args:
            localpart : The local part of the user ID to register. If None,
              one will be randomly generated.
        Returns:
            A tuple of (user_id, access_token).
        Raises:
            RegistrationError if there was a problem registering.
        """
        yield run_on_reactor()

        if localpart is None:
            raise SynapseError(400, "Request must include user id")

        need_register = True

        try:
            yield self.check_username(localpart)
        except SynapseError as e:
            if e.errcode == Codes.USER_IN_USE:
                need_register = False
            else:
                raise

        user = UserID(localpart, self.hs.hostname)
        user_id = user.to_string()
        token = self.macaroon_gen.generate_access_token(user_id)

        if need_register:
            yield self.store.register(
                user_id=user_id,
                token=token,
                password_hash=password_hash,
                create_profile_with_localpart=user.localpart,
            )
        else:
            yield self._auth_handler.delete_access_tokens_for_user(user_id)
            yield self.store.add_access_token_to_user(user_id=user_id, token=token)

        if displayname is not None:
            logger.info("setting user display name: %s -> %s", user_id, displayname)
            yield self.profile_handler.set_displayname(
                user, requester, displayname, by_admin=True,
            )

        defer.returnValue((user_id, token))

    def auth_handler(self):
        return self.hs.get_auth_handler()

    @defer.inlineCallbacks
    def get_or_register_3pid_guest(self, medium, address, inviter_user_id):
        """Get a guest access token for a 3PID, creating a guest account if
        one doesn't already exist.

        Args:
            medium (str)
            address (str)
            inviter_user_id (str): The user ID who is trying to invite the
                3PID

        Returns:
            Deferred[(str, str)]: A 2-tuple of `(user_id, access_token)` of the
            3PID guest account.
        """
        access_token = yield self.store.get_3pid_guest_access_token(medium, address)
        if access_token:
            user_info = yield self.auth.get_user_by_access_token(
                access_token
            )

            defer.returnValue((user_info["user"].to_string(), access_token))

        user_id, access_token = yield self.register(
            generate_token=True,
            make_guest=True
        )
        access_token = yield self.store.save_or_get_3pid_guest_access_token(
            medium, address, access_token, inviter_user_id
        )

        defer.returnValue((user_id, access_token))

    @defer.inlineCallbacks
    def _join_user_to_room(self, requester, room_identifier):
        room_id = None
        room_member_handler = self.hs.get_room_member_handler()
        if RoomID.is_valid(room_identifier):
            room_id = room_identifier
        elif RoomAlias.is_valid(room_identifier):
            room_alias = RoomAlias.from_string(room_identifier)
            room_id, remote_room_hosts = (
                yield room_member_handler.lookup_room_alias(room_alias)
            )
            room_id = room_id.to_string()
        else:
            raise SynapseError(400, "%s was not legal room ID or room alias" % (
                room_identifier,
            ))

        yield room_member_handler.update_membership(
            requester=requester,
            target=requester.user,
            room_id=room_id,
            remote_room_hosts=remote_room_hosts,
            action="join",
        )<|MERGE_RESOLUTION|>--- conflicted
+++ resolved
@@ -23,13 +23,8 @@
 )
 from synapse.http.client import CaptchaServerHttpClient
 from synapse import types
-<<<<<<< HEAD
 from synapse.types import UserID, create_requester, RoomID, RoomAlias
-from synapse.util.async import run_on_reactor
-=======
-from synapse.types import UserID
 from synapse.util.async import run_on_reactor, Linearizer
->>>>>>> e9e4cb25
 from synapse.util.threepids import check_3pid_allowed
 from ._base import BaseHandler
 
