--- conflicted
+++ resolved
@@ -537,10 +537,8 @@
             self.calls = []
 
             raise AssertionError(
-<<<<<<< HEAD
-                "Expected not to received any calls, got:\n" + "\n".join([
-                    "call(%s)" % _format_call(c[0], c[1]) for c in calls
-                ])
+                "Expected not to received any calls, got:\n"
+                + "\n".join(["call(%s)" % _format_call(c[0], c[1]) for c in calls])
             )
 
 
@@ -570,9 +568,4 @@
         builder
     )
 
-    yield store.persist_event(event, context)
-=======
-                "Expected not to received any calls, got:\n"
-                + "\n".join(["call(%s)" % _format_call(c[0], c[1]) for c in calls])
-            )
->>>>>>> cf6f9a8b
+    yield store.persist_event(event, context)